# Visualization manager class that handles the visualization of the data with the following methods

# summarize data given a df
# generate goals given a summary
# generate generate visualization specifications given a summary and a goal
# execute the specification given some data

import os
from typing import List, Union
import logging

import pandas as pd
from llmx import llm, TextGenerator
from lida.datamodel import Goal, Summary, TextGenerationConfig, Persona
from lida.utils import read_dataframe
from ..components.summarizer import Summarizer
from ..components.goal import GoalExplorer
from ..components.persona import PersonaExplorer
from ..components.executor import ChartExecutor
from ..components.viz import VizGenerator, VizEditor, VizExplainer, VizEvaluator, VizRepairer, VizRecommender

import lida.web as lida


logger = logging.getLogger(__name__)


class Manager(object):
    def __init__(self, text_gen: TextGenerator = None) -> None:
<<<<<<< HEAD
        """
        Initialize the Manager object.

        Args:
            text_gen (TextGenerator, optional): Text generator object. Defaults to None.
        """
        self.text_gen = text_gen or None  # Default text generator is 'openai'
=======
        self.text_gen = text_gen or llm()
>>>>>>> 1bb783c0
        self.summarizer = Summarizer()
        self.goal = GoalExplorer()
        self.vizgen = VizGenerator()
        self.vizeditor = VizEditor()
        self.executor = ChartExecutor()
        self.explainer = VizExplainer()
        self.evaluator = VizEvaluator()
        self.repairer = VizRepairer()
        self.recommender = VizRecommender()
        self.data = None
        self.infographer = None
        self.persona = PersonaExplorer()

    def check_textgen(self, config: TextGenerationConfig):
        """
        Check if self.text_gen is the same as the config passed in. If not, update self.text_gen.

        Args:
            config (TextGenerationConfig): Text generation configuration.
        """
        if config.provider is None:
            print(
                f"Switching Text Generator Provider from  {config.provider} to {self.text_gen.provider} ")
            config.provider = self.text_gen.provider or "openai"
            return

        if self.text_gen.provider != config.provider:
            print(
                f"Switching Text Generator Provider from {self.text_gen.provider} to {config.provider}")
            logger.info(
                f"Switching Text Generator Provider from {self.text_gen.provider} to {config.provider}")
            self.text_gen = llm(provider=config.provider)

    def summarize(
        self,
        data: Union[pd.DataFrame, str],
        file_name="",
        n_samples: int = 3,
        summary_method: str = "default",
        textgen_config: TextGenerationConfig = TextGenerationConfig(n=1, temperature=0),
    ) -> Summary:
        """
        Summarize data given a DataFrame or file path.

        Args:
            data (Union[pd.DataFrame, str]): Input data, either a DataFrame or file path.
            file_name (str, optional): Name of the file if data is loaded from a file path. Defaults to "".
            n_samples (int, optional): Number of summary samples to generate. Defaults to 3.
            summary_method (str, optional): Summary method to use. Defaults to "default".
            textgen_config (TextGenerationConfig, optional): Text generation configuration. Defaults to TextGenerationConfig(n=1, temperature=0).

        Returns:
            Summary: Summary object containing the generated summary.

        Example of Summary:

            {'name': 'cars.csv',
            'file_name': 'cars.csv',
            'dataset_description': '',
            'fields': [{'column': 'Name',
            'properties': {'dtype': 'string',
                'samples': ['Nissan Altima S 4dr',
                'Mercury Marauder 4dr',
                'Toyota Prius 4dr (gas/electric)'],
                'num_unique_values': 385,
                'semantic_type': '',
                'description': ''}},
            {'column': 'Type',
            'properties': {'dtype': 'category',
                'samples': ['SUV', 'Minivan', 'Sports Car'],
                'num_unique_values': 5,
                'semantic_type': '',
                'description': ''}},
            {'column': 'AWD',
            'properties': {'dtype': 'number',
                'std': 0,
                'min': 0,
                'max': 1,
                'samples': [1, 0],
                'num_unique_values': 2,
                'semantic_type': '',
                'description': ''}},
            }

        """
        self.check_textgen(config=textgen_config)

        if isinstance(data, str):
            file_name = data.split("/")[-1]
            data = read_dataframe(data)

        self.data = data
        return self.summarizer.summarize(
            data=self.data, text_gen=self.text_gen, file_name=file_name, n_samples=n_samples,
            summary_method=summary_method, textgen_config=textgen_config)
    

    def goals(
        self, 
        summary: Summary,
        textgen_config: TextGenerationConfig = TextGenerationConfig(),
        n: int = 5,
        persona: Persona = None
    ) -> List[Goal]:
        """
        Generate goals based on a summary.

        Args:
            summary (Summary): Input summary.
            textgen_config (TextGenerationConfig, optional): Text generation configuration. Defaults to TextGenerationConfig().
            n (int, optional): Number of goals to generate. Defaults to 5.
            persona (Persona, str, dict, optional): Persona information. Defaults to None.

        Returns:
            List[Goal]: List of generated goals.

        Example of list of goals:

            Goal 0
            Question: What is the distribution of Retail_Price?

            Visualization: histogram of Retail_Price

            Rationale: This tells about the spread of prices of cars in the dataset.

            Goal 1
            Question: What is the distribution of Horsepower_HP_?

            Visualization: box plot of Horsepower_HP_

            Rationale: This tells about the distribution of horsepower of cars in the dataset.
        """
        self.check_textgen(config=textgen_config)

        if isinstance(persona, dict):
            persona = Persona(**persona)
        if isinstance(persona, str):
            persona = Persona(persona=persona, rationale="")

        return self.goal.generate(summary=summary, text_gen=self.text_gen,
                                  textgen_config=textgen_config, n=n, persona=persona)

    def personas(
            self, summary, textgen_config: TextGenerationConfig = TextGenerationConfig(),
            n=5):
        self.check_textgen(config=textgen_config)

        return self.persona.generate(summary=summary, text_gen=self.text_gen,
                                     textgen_config=textgen_config, n=n)

    def visualize(
        self,
        summary,
        goal,
        textgen_config: TextGenerationConfig = TextGenerationConfig(),
        library="seaborn",
        return_error: bool = False,
    ):
        if isinstance(goal, dict):
            goal = Goal(**goal)
        if isinstance(goal, str):
            goal = Goal(question=goal, visualization="", rationale="")

        self.check_textgen(config=textgen_config)
        code_specs = self.vizgen.generate(
            summary=summary, goal=goal, textgen_config=textgen_config, text_gen=self.text_gen,
            library=library)
        charts = self.execute(
            code_specs=code_specs,
            data=self.data,
            summary=summary,
            library=library,
            return_error=return_error,
        )
        return charts

    def execute(
        self,
        code_specs,
        data,
        summary: Summary,
        library: str = "seaborn",
        return_error: bool = False,
    ):

        if data is None:
            root_file_path = os.path.dirname(os.path.abspath(lida.__file__))
            print(root_file_path)
            data = read_dataframe(
                os.path.join(root_file_path, "files/data", summary.file_name)
            )

        # col_properties = summary.properties

        return self.executor.execute(
            code_specs=code_specs,
            data=data,
            summary=summary,
            library=library,
            return_error=return_error,
        )

    def edit(
        self,
        code,
        summary: Summary,
        instructions: List[str],
        textgen_config: TextGenerationConfig = TextGenerationConfig(),
        library: str = "seaborn",
        return_error: bool = False,
    ):
        """Edit a visualization code given a set of instructions

        Args:
            code (_type_): _description_
            instructions (List[Dict]): A list of instructions

        Returns:
            _type_: _description_
        """

        self.check_textgen(config=textgen_config)

        if isinstance(instructions, str):
            instructions = [instructions]

        code_specs = self.vizeditor.generate(
            code=code,
            summary=summary,
            instructions=instructions,
            textgen_config=textgen_config,
            text_gen=self.text_gen,
            library=library,
        )

        charts = self.execute(
            code_specs=code_specs,
            data=self.data,
            summary=summary,
            library=library,
            return_error=return_error,
        )
        return charts

    def repair(
        self,
        code,
        goal: Goal,
        summary: Summary,
        feedback,
        textgen_config: TextGenerationConfig = TextGenerationConfig(),
        library: str = "seaborn",
        return_error: bool = False,
    ):
        """ Repair a visulization given some feedback"""
        self.check_textgen(config=textgen_config)
        code_specs = self.repairer.generate(
            code=code,
            feedback=feedback,
            goal=goal,
            summary=summary,
            textgen_config=textgen_config,
            text_gen=self.text_gen,
            library=library,
        )
        charts = self.execute(
            code_specs=code_specs,
            data=self.data,
            summary=summary,
            library=library,
            return_error=return_error,
        )
        return charts

    def explain(
        self,
        code,
        textgen_config: TextGenerationConfig = TextGenerationConfig(),
        library: str = "seaborn",
    ):
        """Explain a visualization code given a set of instructions

        Args:
            code (_type_): _description_
            instructions (List[Dict]): A list of instructions

        Returns:
            _type_: _description_
        """
        self.check_textgen(config=textgen_config)
        return self.explainer.generate(
            code=code,
            textgen_config=textgen_config,
            text_gen=self.text_gen,
            library=library,
        )

    def evaluate(
        self,
        code,
        goal: Goal,
        textgen_config: TextGenerationConfig = TextGenerationConfig(),
        library: str = "seaborn",
    ):
        """Evaluate a visualization code given a goal

        Args:
            code (_type_): _description_
            goal (Goal): A visualization goal

        Returns:
            _type_: _description_
        """

        self.check_textgen(config=textgen_config)

        return self.evaluator.generate(
            code=code,
            goal=goal,
            textgen_config=textgen_config,
            text_gen=self.text_gen,
            library=library,
        )

    def recommend(
        self,
        code,
        summary: Summary,
        n=4,
        textgen_config: TextGenerationConfig = TextGenerationConfig(),
        library: str = "seaborn",
        return_error: bool = False,
    ):
        """Edit a visualization code given a set of instructions

        Args:
            code (_type_): _description_
            instructions (List[Dict]): A list of instructions

        Returns:
            _type_: _description_
        """

        self.check_textgen(config=textgen_config)

        code_specs = self.recommender.generate(
            code=code,
            summary=summary,
            n=n,
            textgen_config=textgen_config,
            text_gen=self.text_gen,
            library=library,
        )
        charts = self.execute(
            code_specs=code_specs,
            data=self.data,
            summary=summary,
            library=library,
            return_error=return_error,
        )
        return charts

    def infographics(self, visualization: str, n: int = 1,
                     style_prompt: Union[str, List[str]] = "",
                     return_pil: bool = False
                     ):
        """
        Generate infographics using the peacasso package.

        Args:
            visualization (str): A visualization code
            n (int, optional): The number of infographics to generate. Defaults to 1.
            style_prompt (Union[str, List[str]], optional): A style prompt or list of style prompts. Defaults to "".

        Raises:
            ImportError: If the peacasso package is not installed.
        """

        try:
            import peacasso

        except ImportError as exc:
            raise ImportError(
                'Please install lida with infographics support. pip install lida[infographics]. You will also need a GPU runtime.'
            ) from exc

        from ..components.infographer import Infographer

        if self.infographer is None:
            logger.info("Initializing Infographer")
            self.infographer = Infographer()
        return self.infographer.generate(
            visualization=visualization, n=n, style_prompt=style_prompt, return_pil=return_pil)<|MERGE_RESOLUTION|>--- conflicted
+++ resolved
@@ -27,17 +27,16 @@
 
 class Manager(object):
     def __init__(self, text_gen: TextGenerator = None) -> None:
-<<<<<<< HEAD
+
         """
         Initialize the Manager object.
 
         Args:
             text_gen (TextGenerator, optional): Text generator object. Defaults to None.
         """
-        self.text_gen = text_gen or None  # Default text generator is 'openai'
-=======
+
         self.text_gen = text_gen or llm()
->>>>>>> 1bb783c0
+
         self.summarizer = Summarizer()
         self.goal = GoalExplorer()
         self.vizgen = VizGenerator()
